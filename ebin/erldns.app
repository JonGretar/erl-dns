--- conflicted
+++ resolved
@@ -1,10 +1,6 @@
 {application,erldns,
              [{description,"Erlang Authoritative DNS Server"},
-<<<<<<< HEAD
-              {vsn,"54b880b"},
-=======
               {vsn,"08af118"},
->>>>>>> 773b6607
               {mod,{erldns_app,[]}},
               {applications,[kernel,stdlib,inets,crypto,ssl,observer,bear,
                              folsom,ranch,cowboy,hottub]},
